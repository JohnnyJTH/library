--- conflicted
+++ resolved
@@ -237,11 +237,7 @@
 
         :param event: The name of the event.
         :type event: str
-<<<<<<< HEAD
-        :param data: The data associated with the event.
-=======
         :param data: The data of the event.
->>>>>>> 6fcdd968
         :type data: dict
         :return: None
         """
