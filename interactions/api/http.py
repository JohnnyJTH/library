from asyncio import AbstractEventLoop, Event, Lock, get_running_loop, sleep
from logging import Logger, basicConfig, getLogger
from sys import version_info
from typing import Any, ClassVar, Optional, List, Dict
from urllib.parse import quote

from aiohttp import ClientSession, FormData
from aiohttp import __version__ as http_version

from .. import Channel, Member
from ..api.error import HTTPException
from ..base import Data, __version__

basicConfig(level=Data.LOGGER)
log: Logger = getLogger("http")

__all__ = ("Route", "Padlock", "Request", "HTTPClient")


class Route:
    """
    A class representing how an HTTP route is structured.

    :ivar typing.ClassVar[str] __api__: The HTTP route path.
    :ivar str method: The HTTP method.
    :ivar str path: The URL path.
    :ivar typing.Optional[str] channel_id: The channel ID from the bucket if given.
    :ivar typing.Optional[str] guild_id: The guild ID from the bucket if given.
    """

    __slots__ = ("__api__", "method", "path", "channel_id", "guild_id")
    __api__: ClassVar[str]
    method: str
    path: str
    channel_id: Optional[str]
    guild_id: Optional[str]

    def __init__(self, method: str, path: str, **kwargs) -> None:
        r"""
        :param method: The HTTP request method.
        :type method: str
        :param path: The path of the HTTP/URL.
        :type path: str
        :param \**kwargs: Optional keyword-only arguments to pass as information in the route.
        :type \**kwargs: dict
        :return: None
        """
        self.__api__ = "https://discord.com/api/v9"
        self.method = method
        self.path = path.format(**kwargs)
        self.channel_id = kwargs.get("channel_id")
        self.guild_id = kwargs.get("guild_id")

    @property
    def bucket(self) -> str:
        """
        Returns the route's bucket.

        :return: str
        """
        return f"{self.channel_id}:{self.guild_id}:{self.path}"


class Padlock:
    """
    A class representing ratelimited sessions as a "locked" event.

    :ivar asyncio.Lock lock: The lock coroutine event.
    :ivar bool keep_open: Whether the lock should stay open or not.
    """

    __slots__ = ("lock", "keep_open")
    lock: Lock
    keep_open: bool

    def __init__(self, lock: Lock) -> None:
        """
        :param lock: The lock coroutine event.
        :type lock: asyncio.Lock
        :return: None
        """
        self.lock = lock
        self.keep_open = True

    def click(self) -> None:
        """Re-closes the lock after the instiantiation and invocation ends."""
        self.keep_open = False

    def __enter__(self) -> Any:
        return self

    def __exit__(self, exc_type, exc_val, exc_tb) -> None:
        if self.keep_open:
            self.lock.release()


class Request:
    """
    A class representing how HTTP requests are sent/read.

<<<<<<< HEAD
    :ivar loop: The current coroutine event loop.
    :ivar session: The current session for making requests.
    :ivar ratelimits: The current ratelimits from the Discord API.
    :ivar headers: The current headers used for the Discord API.
    :ivar lock: The ratelimit lock event.
=======
    :ivar str token: The current application token.
    :ivar asyncio.AbstractEventLoop loop: The current coroutine event loop.
    :ivar dict ratelimits: The current ratelimits from the Discord API.
    :ivar dict headers: The current headers for an HTTP request.
    :ivar asyncio.ClientSession session: The current session for making requests.
    :ivar asyncio.Event lock: The ratelimit lock event.
>>>>>>> 1a2ab618
    """

    __slots__ = ("token", "loop", "ratelimits", "headers", "session", "lock")
    token: str
    loop: AbstractEventLoop
    ratelimits: dict
    headers: dict
    session: ClientSession
    lock: Event

    def __init__(self, token: str) -> None:
        """
        :param token: The application token used for authorizing.
        :type token: str
        :return: None
        """
        self.token = token
        self.loop = get_running_loop()
        self.session = ClientSession()
        self.ratelimits = {}
        self.headers = {
            "X-Ratelimit-Precision": "millisecond",
            "Authorization": f"Bot {self.token}",
            "User-Agent": f"DiscordBot (https://github.com/goverfl0w/discord-interactions {__version__} "
                          f"Python/{version_info[0]}.{version_info[1]} "
                          f"aiohttp/{http_version}",
        }
        self.lock = Event(loop=self.loop)

        self.lock.set()

    def check_session(self) -> None:
        """Ensures that we have a valid connection session."""
        if self.session.closed:
            self.session = ClientSession()

    async def request(self, route: Route, **kwargs) -> Optional[Any]:
        r"""
        Sends a request to the Discord API.

        :param route: The HTTP route to request.
        :type route: interactions.api.http.Route
        :param \**kwargs: Optional keyword-only arguments to pass as information in the request.
        :type \**kwargs: dict
        :return: None
        """
        self.check_session()

        bucket: Optional[str] = route.bucket

        for _ in range(3):  # we're not using this variable, flow why
            ratelimit: Lock = self.ratelimits.get(bucket)

            if not self.lock.is_set():
                log.warning("Global lock is still locked, waiting for it to clear...")
                await self.lock.wait()

            if ratelimit is None:
                self.ratelimits[bucket] = Lock()
                continue

            await ratelimit.acquire()

            with Padlock(ratelimit) as lock:  # noqa: F841
                kwargs["headers"] = {**self.headers, **kwargs.get("headers", {})}

                try:
                    reason = kwargs.pop("reason")
                except:  # noqa
                    pass
                else:
                    if reason:
                        kwargs["headers"]["X-Audit-Log-Reason"] = quote(reason, safe="/ ")

                async with self.session.request(
                        route.method, route.__api__ + route.path, **kwargs
                ) as response:
                    data = await response.json()
                    log.debug(data)

                    if response.status in (300, 401, 403, 404):
                        raise HTTPException(response.status)
                    elif response.status == 429:
                        retry_after = data["retry_after"]

                        if "X-Ratelimit-Global" in response.headers.keys():
                            self.lock.set()
                            log.warning("The HTTP request has encountered a global API ratelimit.")
                            await sleep(retry_after)
                            self.lock.clear()
                        else:
                            log.warning("A local ratelimit with the bucket has been encountered.")
                            await sleep(retry_after)
                        continue
                    return data

        if response is not None:  # after _ -> 3
            # This is reached if every retry failed.
            if response.status >= 500:
                raise HTTPException(response.status, message="The server had an error processing your request.")

            raise HTTPException(response.status)  # Unknown, unparsed

    async def close(self) -> None:
        """Closes the current session."""
        await self.session.close()


class HTTPClient:
    """
    A WIP class that represents the http Client that handles all major endpoints to Discord API.
    """

    token: str
    headers: dict
    _req: Optional[Request]

    def __init__(self, token: str):
        self.token = token
        self._req = Request(self.token)  # Only one session, in theory

        # An ideology is that this client does every single HTTP call, which reduces multiple ClientSessions in theory
        # because of how they are constructed/closed. This includes Gateway

    async def get_gateway(self) -> str:
        """This calls the Gateway endpoint."""

        url: Any = await self._req.request(Route("GET", "/gateway"))  # typehinting Any because pycharm yells
        return url["url"] + "?v=9&encoding=json"

    async def login(self) -> Optional[dict]:
        """
        This 'logins' to the gateway, which makes it available to use any other endpoint.
        """

        return await self._req.request(Route("GET", "/users/@me"))  # Internally raises any Exception.

    async def logout(self) -> None:
        """This 'log outs' the session."""

        await self._req.request(Route("POST", "/auth/logout"))

    @property
    def req(self):
        return self._req

    # ---- Oauth2 endpoint

    async def get_current_bot_information(self) -> dict:
        """
        Returns the bot user application object without flags.
        """
        return await self._req.request(Route("GET", f"/oauth2/applications/@me"))

    async def get_current_authorisation_information(self) -> dict:
        """
        Returns info about the current authorization of the bot user
        """
        return await self._req.request(Route("GET", f"/oauth2/@me"))

    # ---- User endpoint

    async def get_self(self) -> dict:
        """An alias to `get_user`, but only gets the current bot user."""
        return await self.get_user()

    async def get_user(self, user_id: Optional[int] = "@me") -> dict:
        # absolutely no idea if python typing lets me do this ^
        """
        Gets a user object for a given user ID.

        :param user_id: A user ID, represented by an integer snowflake ID. If omitted, this defaults
        to the current bot user.
        :return A partial User object in the form of a dictionary.
        """

        return await self._req.request(Route("GET", f"/users/{user_id}"))

    async def modify_self(self, payload: dict) -> dict:
        """
        Modify the bot user account settings.
        :param payload: The data to send.
        """
        return await self._req.request(Route("PATCH", f"/users/@me"), data=payload)

    async def modify_self_nick_in_guild(self, guild_id: int, nickname: Optional[str]):
        """
        Changes a nickname of the current bot user in a guild.

        :param guild_id: Guild snowflake ID.
        :param nickname: The new nickname, if any.
        :return: Nothing needed to be yielded.
        """
        return await self._req.request(Route("PATCH", "/guilds/{guild_id}/members/@me/nick", guild_id=guild_id),
                                       data={"nick": nickname})

    async def create_dm(self, recipient_id: int) -> dict:
        """
        Creates a new DM channel with a user.
        :param recipient_id: User snowflake ID.
        :return: Returns a dictionary representing a DM Channel object.
        """
        # only named recipient_id because of api mirroring

        return await self._req.request(Route("POST", f"/users/@me/channels"), data=dict(recipient_id=recipient_id))

    # Message endpoint

    async def create_message(self, payload: dict, channel_id: int) -> dict:
        """
        Send a message to the specified channel.

        :param payload: Dictionary contents of a message. (i.e. message payload)
        :param channel_id: Channel snowflake ID.
        :return dict: Dictionary representing a message (?)
        """
        return await self._req.request(Route("POST", "/channels/{channel_id}/messages", channel_id=channel_id),
                                       data=payload)

    # Guild endpoint

    async def get_self_guilds(self) -> list:
        """
        Gets all guild objects associated with the current bot user.

        :return a list of partial guild objects the current bot user is a part of.
        """
        return await self._req.request(Route("GET", f"/users/@me/guilds"))

    async def get_guild(self, guild_id: int):
        """
        Requests an individual guild from the API.
        :param guild_id: The guild snowflake ID associated.
        :return: The guild object associated, if any.
        """
        return await self._req.request(Route('GET', '/guilds/{guild_id}', guild_id=guild_id))

    async def leave_guild(self, guild_id: int) -> None:
        """
        Leaves a guild.

        :param guild_id: The guild snowflake ID associated.
        :return: None
        """
        return await self._req.request(Route("DELETE", "/users/@me/guilds/{guild_id}", guild_id=guild_id))

    async def get_vanity_code(self, guild_id: int) -> dict:
        return await self._req.request(Route('GET', '/guilds/{guild_id}/vanity-url', guild_id=guild_id))

    async def modify_vanity_code(self, guild_id: int, code: str, reason: Optional[str] = None) -> None:
        payload: Dict[str, Any] = {'code': code}
        return await self._req.request(Route('PATCH', '/guilds/{guild_id}/vanity-url', guild_id=guild_id), json=payload,
                                 reason=reason)

    async def get_all_channels(self, guild_id: int) -> List[dict]:
        """
        Requests from the API to get all channels in the guild.

        :param guild_id: Guild Snowflake ID
        :return: A list of channels.
        """
        return await self._req.request(Route('GET', '/guilds/{guild_id}/channels', guild_id=guild_id))

    async def get_member(self, guild_id: int, member_id: int) -> Optional[Member]:
        """
        Uses the API to fetch a member from a guild.
        :param guild_id: Guild ID snowflake.
        :param member_id: Member ID snowflake.
        :return: A member object, if any.
        """
        return await self._req.request(Route('GET', '/guilds/{guild_id}/members/{member_id}', guild_id=guild_id, member_id=member_id))

    # Thread endpoint

    async def join_thread(self, thread_id: int) -> None:
        """
        Have the bot user join a thread.
        :param thread_id: The thread to join.
        """
        return await self._req.request(Route("PUT", f"/channels/{thread_id}/thread-members/@me"))

    async def leave_thread(self, thread_id: int) -> None:
        """
        Have the bot user leave a thread.
        :param thread_id: The thread to leave.
        """
        return await self._req.request(Route("DELETE", f"/channels/{thread_id}/thread-members/@me"))

    async def add_member_to_thread(self, thread_id: int, user_id: int) -> None:
        """
        Add another user to a thread.
        :param thread_id: The ID of the thread
        :param user_id: The ID of the user to add
        """
        return await self._req.request(Route("PUT", f"/channels/{thread_id}/thread-members/@{user_id}"))

    async def remove_member_from_thread(self, thread_id: int, user_id: int) -> None:
        """
        Remove another user from a thread.
        :param thread_id: The ID of the thread
        :param user_id: The ID of the user to remove
        """
        return await self._req.request(Route("DELETE", f"/channels/{thread_id}/thread-members/@{user_id}"))

    async def list_thread_members(self, thread_id: int) -> List[dict]:
        """
        Get a list of members in the thread.
        :param thread_id: the id of the thread
        :return: a list of member objects
        """
        return await self._req.request(Route("GET", f"/channels/{thread_id}/thread-members"))

    async def list_public_archived_threads(self, channel_id: int, limit: int = None,
                                           before: Optional[int] = None) -> List[dict]:
        """
        Get a list of archived public threads in a given channel.

        :param channel_id: The channel to get threads from
        :param limit: Optional limit of threads to
        :param before: Get threads before this Thread snowflake ID
        :return: a list of threads
        """
        payload = {}
        if limit:
            payload["limit"] = limit
        if before:
            payload["before"] = before
        return await self._req.request(Route("GET", f"/channels/{channel_id}/threads/archived/public"), data=payload)

    async def list_private_archived_threads(self, channel_id: int, limit: int = None,
                                            before: Optional[int] = None) -> List[dict]:
        """
        Get a list of archived private threads in a channel.
        :param channel_id: The channel to get threads from
        :param limit: Optional limit of threads to
        :param before: Get threads before this Thread snowflake ID
        :return: a list of threads
        """
        payload = {}
        if limit:
            payload["limit"] = limit
        if before:
            payload["before"] = before
        return await self._req.request(Route("GET", f"/channels/{channel_id}/threads/archived/private"), data=payload)

    async def list_joined_private_archived_threads(self, channel_id: int, limit: int = None,
                                                   before: Optional[int] = None) -> List[dict]:
        """
        Get a list of archived private threads in a channel that the bot has joined.
        :param channel_id: The channel to get threads from
        :param limit: Optional limit of threads to
        :param before: Get threads before this snowflake ID
        :return: a list of threads
        """
        payload = {}
        if limit:
            payload["limit"] = limit
        if before:
            payload["before"] = before
        return await self._req.request(
            Route("GET", f"/channels/{channel_id}/users/@me/threads/archived/private"), data=payload
        )

    async def list_active_threads(self, guild_id: int) -> List[dict]:
        """
        List active threads within a guild.
        :param guild_id: the guild id to get threads from
        :return: A list of active threads
        """
        return await self._req.request(Route("GET", f"/guilds/{guild_id}/threads/active"))

    async def create_thread(self, channel_id: int, name: str, auto_archive_duration: int, thread_type: int = None,
                            invitable: Optional[bool] = None, message_id: Optional[int] = None,
                            reason: Optional[str] = None) -> dict:
        """
        From a given channel, create a Thread with an optional message to start with..

        :param channel_id: The ID of the channel to create this thread in
        :param name: The name of the thread
        :param auto_archive_duration: duration in minutes to automatically archive the thread after recent activity,
            can be set to: 60, 1440, 4320, 10080
        :param thread_type: The type of thread, defaults to public. ignored if creating thread from a message
        :param invitable: Boolean to display if the Thread is open to join or private.
        :param message_id: An optional message to create a thread from.
        :param reason: An optional reason for the audit log
        :return: The created thread
        """
        payload = dict(name=name, auto_archive_duration=auto_archive_duration)
        if message_id:
            return await self._req.request(
                Route("POST", f"/channels/{channel_id}/messages/{message_id}/threads"), data=payload, reason=reason
            )
        payload["type"] = thread_type
        payload["invitable"] = invitable
        return await self._req.request(Route("POST", f"/channels/{channel_id}/threads"), data=payload, reason=reason)

    # Reaction endpoint

    async def create_reaction(self, channel_id: int, message_id: int, emoji: str) -> None:
        """
        Create a reaction for a message.
        :param channel_id: Channel snowflake ID.
        :param message_id: Message snowflake ID.
        :param emoji: The emoji to use (format: `name:id`)
        """
        return await self._req.request(
            Route(
                "PUT",
                "/channels/{channel_id}/messages/{message_id}/reactions/{emoji}/@me",
                channel_id=channel_id,
                message_id=message_id,
                emoji=emoji,
            )
        )

    async def remove_self_reaction(self, channel_id: int, message_id: int, emoji: str) -> None:
        """
        Remove bot user's reaction from a message.
        :param channel_id: Channel snowflake ID.
        :param message_id: Message snowflake ID.
        :param emoji: The emoji to remove (format: `name:id`)
        """
        return await self._req.request(
            Route(
                "DELETE",
                "/channels/{channel_id}/messages/{message_id}/reactions/{emoji}/@me",
                channel_id=channel_id,
                message_id=message_id,
                emoji=emoji,
            )
        )

    async def remove_user_reaction(self, channel_id: int, message_id: int, emoji: str, user_id: int) -> None:
        """
        Remove user's reaction from a message

        :param channel_id: The channel this is taking place in
        :param message_id: The message to remove the reaction on.
        :param emoji: The emoji to remove. (format: `name:id`)
        :param user_id: The user to remove reaction of.
        """
        return await self._req.request(
            Route(
                "DELETE",
                "/channels/{channel_id}/messages/{message_id}/reactions/{emoji}/{user_id}",
                channel_id=channel_id,
                message_id=message_id,
                emoji=emoji,
                user_id=user_id,
            )
        )

    async def remove_all_reactions(self, channel_id: int, message_id: int) -> None:
        """
        Remove reactions from a message.

        :param channel_id: The channel this is taking place in.
        :param message_id: The message to clear reactions from.
        """
        return await self._req.request(
            Route("DELETE", "/channels/{channel_id}/messages/{message_id}/reactions", channel_id=channel_id,
                  message_id=message_id))

    async def get_reactions_of_emoji(self, channel_id: int, message_id: int, emoji: str) -> List:
        """
        Gets specific reaction from a message
        :param channel_id: The channel this is taking place in.
        :param message_id: The message to get the reaction.
        :param emoji: The emoji to get. (format: `name:id`)
        """
        return await self._req.request(
            Route(
                "GET",
                "/channels/{channel_id}/messages/{message_id}/reactions/{emoji}",
                channel_id=channel_id,
                message_id=message_id,
                emoji=emoji,
            )
        )

    # Sticker endpoint

    async def get_sticker(self, sticker_id: int) -> dict:
        """
        Get a specific sticker.
        :param sticker_id: The id of the sticker
        :return: Sticker or None
        """
        return await self._req.request(Route("GET", f"/stickers/{sticker_id}"))

    async def list_nitro_sticker_packs(self) -> list:
        """
        Gets the list of sticker packs available to Nitro subscribers.
        :return: List of sticker packs
        """
        return await self._req.request(Route("GET", "/sticker-packs"))

    async def list_guild_stickers(self, guild_id: int) -> List[dict]:
        """
        Get the stickers for a guild.
        :param guild_id: The guild to get stickers from
        :return: List of Stickers or None
        """
        return await self._req.request(Route("GET", f"/guild/{guild_id}/stickers"))

    async def get_guild_sticker(self, guild_id: int, sticker_id: int) -> dict:
        """
        Get a sticker from a guild.
        :param guild_id: The guild to get stickers from
        :param sticker_id: The sticker to get from the guild
        :return: Sticker or None
        """
        return await self._req.request(Route("GET", f"/guild/{guild_id}/stickers/{sticker_id}"))

    async def create_guild_sticker(self, payload: FormData, guild_id: int, reason: Optional[str] = None):
        """
        Create a new sticker for the guild. Requires the MANAGE_EMOJIS_AND_STICKERS permission.
        :param payload: the payload to send.
        :param guild_id: The guild to create sticker at.
        :param reason: The reason for this action.
        :return: The new sticker data on success.
        """
        return await self._req.request(Route("POST", f"/guild/{guild_id}/stickers"), data=payload, reason=reason)

    async def modify_guild_sticker(self, payload: dict, guild_id: int, sticker_id: int, reason: Optional[str] = None):
        """
        Modify the given sticker. Requires the MANAGE_EMOJIS_AND_STICKERS permission.
        :param payload: the payload to send.
        :param guild_id: The guild of the target sticker.
        :param sticker_id:  The sticker to modify.
        :param reason: The reason for this action.
        :return: The updated sticker data on success.
        """
        return await self._req.request(
            Route("PATCH", f"/guild/{guild_id}/stickers/{sticker_id}"), data=payload, reason=reason
        )

    async def delete_guild_sticker(self, guild_id: int, sticker_id: int, reason: Optional[str] = None) -> None:
        """
        Delete the given sticker. Requires the MANAGE_EMOJIS_AND_STICKERS permission.
        :param guild_id: The guild of the target sticker.
        :param sticker_id:  The sticker to delete.
        :param reason: The reason for this action.
        :return: Returns 204 No Content on success.
        """
        return await self._req.request(Route("DELETE", f"/guild/{guild_id}/stickers/{sticker_id}"), reason=reason)<|MERGE_RESOLUTION|>--- conflicted
+++ resolved
@@ -1,20 +1,19 @@
 from asyncio import AbstractEventLoop, Event, Lock, get_running_loop, sleep
 from logging import Logger, basicConfig, getLogger
 from sys import version_info
-from typing import Any, ClassVar, Optional, List, Dict
+from typing import Any, ClassVar, Optional
 from urllib.parse import quote
 
-from aiohttp import ClientSession, FormData
+from aiohttp import ClientSession
 from aiohttp import __version__ as http_version
 
-from .. import Channel, Member
 from ..api.error import HTTPException
 from ..base import Data, __version__
 
 basicConfig(level=Data.LOGGER)
 log: Logger = getLogger("http")
 
-__all__ = ("Route", "Padlock", "Request", "HTTPClient")
+__all__ = ("Route", "Padlock", "Request")
 
 
 class Route:
@@ -98,26 +97,18 @@
     """
     A class representing how HTTP requests are sent/read.
 
-<<<<<<< HEAD
-    :ivar loop: The current coroutine event loop.
-    :ivar session: The current session for making requests.
-    :ivar ratelimits: The current ratelimits from the Discord API.
-    :ivar headers: The current headers used for the Discord API.
-    :ivar lock: The ratelimit lock event.
-=======
     :ivar str token: The current application token.
     :ivar asyncio.AbstractEventLoop loop: The current coroutine event loop.
     :ivar dict ratelimits: The current ratelimits from the Discord API.
     :ivar dict headers: The current headers for an HTTP request.
     :ivar asyncio.ClientSession session: The current session for making requests.
     :ivar asyncio.Event lock: The ratelimit lock event.
->>>>>>> 1a2ab618
     """
 
     __slots__ = ("token", "loop", "ratelimits", "headers", "session", "lock")
     token: str
     loop: AbstractEventLoop
-    ratelimits: dict
+    ratelimts: dict
     headers: dict
     session: ClientSession
     lock: Event
@@ -136,8 +127,8 @@
             "X-Ratelimit-Precision": "millisecond",
             "Authorization": f"Bot {self.token}",
             "User-Agent": f"DiscordBot (https://github.com/goverfl0w/discord-interactions {__version__} "
-                          f"Python/{version_info[0]}.{version_info[1]} "
-                          f"aiohttp/{http_version}",
+            f"Python/{version_info[0]}.{version_info[1]} "
+            f"aiohttp/{http_version}",
         }
         self.lock = Event(loop=self.loop)
 
@@ -148,7 +139,7 @@
         if self.session.closed:
             self.session = ClientSession()
 
-    async def request(self, route: Route, **kwargs) -> Optional[Any]:
+    async def request(self, route: Route, **kwargs) -> None:
         r"""
         Sends a request to the Discord API.
 
@@ -162,7 +153,7 @@
 
         bucket: Optional[str] = route.bucket
 
-        for _ in range(3):  # we're not using this variable, flow why
+        for attempt in range(3):
             ratelimit: Lock = self.ratelimits.get(bucket)
 
             if not self.lock.is_set():
@@ -187,7 +178,7 @@
                         kwargs["headers"]["X-Audit-Log-Reason"] = quote(reason, safe="/ ")
 
                 async with self.session.request(
-                        route.method, route.__api__ + route.path, **kwargs
+                    route.method, route.__api__ + route.path, **kwargs
                 ) as response:
                     data = await response.json()
                     log.debug(data)
@@ -202,459 +193,14 @@
                             log.warning("The HTTP request has encountered a global API ratelimit.")
                             await sleep(retry_after)
                             self.lock.clear()
+                            continue
                         else:
                             log.warning("A local ratelimit with the bucket has been encountered.")
                             await sleep(retry_after)
-                        continue
+                            continue
+
                     return data
-
-        if response is not None:  # after _ -> 3
-            # This is reached if every retry failed.
-            if response.status >= 500:
-                raise HTTPException(response.status, message="The server had an error processing your request.")
-
-            raise HTTPException(response.status)  # Unknown, unparsed
 
     async def close(self) -> None:
         """Closes the current session."""
-        await self.session.close()
-
-
-class HTTPClient:
-    """
-    A WIP class that represents the http Client that handles all major endpoints to Discord API.
-    """
-
-    token: str
-    headers: dict
-    _req: Optional[Request]
-
-    def __init__(self, token: str):
-        self.token = token
-        self._req = Request(self.token)  # Only one session, in theory
-
-        # An ideology is that this client does every single HTTP call, which reduces multiple ClientSessions in theory
-        # because of how they are constructed/closed. This includes Gateway
-
-    async def get_gateway(self) -> str:
-        """This calls the Gateway endpoint."""
-
-        url: Any = await self._req.request(Route("GET", "/gateway"))  # typehinting Any because pycharm yells
-        return url["url"] + "?v=9&encoding=json"
-
-    async def login(self) -> Optional[dict]:
-        """
-        This 'logins' to the gateway, which makes it available to use any other endpoint.
-        """
-
-        return await self._req.request(Route("GET", "/users/@me"))  # Internally raises any Exception.
-
-    async def logout(self) -> None:
-        """This 'log outs' the session."""
-
-        await self._req.request(Route("POST", "/auth/logout"))
-
-    @property
-    def req(self):
-        return self._req
-
-    # ---- Oauth2 endpoint
-
-    async def get_current_bot_information(self) -> dict:
-        """
-        Returns the bot user application object without flags.
-        """
-        return await self._req.request(Route("GET", f"/oauth2/applications/@me"))
-
-    async def get_current_authorisation_information(self) -> dict:
-        """
-        Returns info about the current authorization of the bot user
-        """
-        return await self._req.request(Route("GET", f"/oauth2/@me"))
-
-    # ---- User endpoint
-
-    async def get_self(self) -> dict:
-        """An alias to `get_user`, but only gets the current bot user."""
-        return await self.get_user()
-
-    async def get_user(self, user_id: Optional[int] = "@me") -> dict:
-        # absolutely no idea if python typing lets me do this ^
-        """
-        Gets a user object for a given user ID.
-
-        :param user_id: A user ID, represented by an integer snowflake ID. If omitted, this defaults
-        to the current bot user.
-        :return A partial User object in the form of a dictionary.
-        """
-
-        return await self._req.request(Route("GET", f"/users/{user_id}"))
-
-    async def modify_self(self, payload: dict) -> dict:
-        """
-        Modify the bot user account settings.
-        :param payload: The data to send.
-        """
-        return await self._req.request(Route("PATCH", f"/users/@me"), data=payload)
-
-    async def modify_self_nick_in_guild(self, guild_id: int, nickname: Optional[str]):
-        """
-        Changes a nickname of the current bot user in a guild.
-
-        :param guild_id: Guild snowflake ID.
-        :param nickname: The new nickname, if any.
-        :return: Nothing needed to be yielded.
-        """
-        return await self._req.request(Route("PATCH", "/guilds/{guild_id}/members/@me/nick", guild_id=guild_id),
-                                       data={"nick": nickname})
-
-    async def create_dm(self, recipient_id: int) -> dict:
-        """
-        Creates a new DM channel with a user.
-        :param recipient_id: User snowflake ID.
-        :return: Returns a dictionary representing a DM Channel object.
-        """
-        # only named recipient_id because of api mirroring
-
-        return await self._req.request(Route("POST", f"/users/@me/channels"), data=dict(recipient_id=recipient_id))
-
-    # Message endpoint
-
-    async def create_message(self, payload: dict, channel_id: int) -> dict:
-        """
-        Send a message to the specified channel.
-
-        :param payload: Dictionary contents of a message. (i.e. message payload)
-        :param channel_id: Channel snowflake ID.
-        :return dict: Dictionary representing a message (?)
-        """
-        return await self._req.request(Route("POST", "/channels/{channel_id}/messages", channel_id=channel_id),
-                                       data=payload)
-
-    # Guild endpoint
-
-    async def get_self_guilds(self) -> list:
-        """
-        Gets all guild objects associated with the current bot user.
-
-        :return a list of partial guild objects the current bot user is a part of.
-        """
-        return await self._req.request(Route("GET", f"/users/@me/guilds"))
-
-    async def get_guild(self, guild_id: int):
-        """
-        Requests an individual guild from the API.
-        :param guild_id: The guild snowflake ID associated.
-        :return: The guild object associated, if any.
-        """
-        return await self._req.request(Route('GET', '/guilds/{guild_id}', guild_id=guild_id))
-
-    async def leave_guild(self, guild_id: int) -> None:
-        """
-        Leaves a guild.
-
-        :param guild_id: The guild snowflake ID associated.
-        :return: None
-        """
-        return await self._req.request(Route("DELETE", "/users/@me/guilds/{guild_id}", guild_id=guild_id))
-
-    async def get_vanity_code(self, guild_id: int) -> dict:
-        return await self._req.request(Route('GET', '/guilds/{guild_id}/vanity-url', guild_id=guild_id))
-
-    async def modify_vanity_code(self, guild_id: int, code: str, reason: Optional[str] = None) -> None:
-        payload: Dict[str, Any] = {'code': code}
-        return await self._req.request(Route('PATCH', '/guilds/{guild_id}/vanity-url', guild_id=guild_id), json=payload,
-                                 reason=reason)
-
-    async def get_all_channels(self, guild_id: int) -> List[dict]:
-        """
-        Requests from the API to get all channels in the guild.
-
-        :param guild_id: Guild Snowflake ID
-        :return: A list of channels.
-        """
-        return await self._req.request(Route('GET', '/guilds/{guild_id}/channels', guild_id=guild_id))
-
-    async def get_member(self, guild_id: int, member_id: int) -> Optional[Member]:
-        """
-        Uses the API to fetch a member from a guild.
-        :param guild_id: Guild ID snowflake.
-        :param member_id: Member ID snowflake.
-        :return: A member object, if any.
-        """
-        return await self._req.request(Route('GET', '/guilds/{guild_id}/members/{member_id}', guild_id=guild_id, member_id=member_id))
-
-    # Thread endpoint
-
-    async def join_thread(self, thread_id: int) -> None:
-        """
-        Have the bot user join a thread.
-        :param thread_id: The thread to join.
-        """
-        return await self._req.request(Route("PUT", f"/channels/{thread_id}/thread-members/@me"))
-
-    async def leave_thread(self, thread_id: int) -> None:
-        """
-        Have the bot user leave a thread.
-        :param thread_id: The thread to leave.
-        """
-        return await self._req.request(Route("DELETE", f"/channels/{thread_id}/thread-members/@me"))
-
-    async def add_member_to_thread(self, thread_id: int, user_id: int) -> None:
-        """
-        Add another user to a thread.
-        :param thread_id: The ID of the thread
-        :param user_id: The ID of the user to add
-        """
-        return await self._req.request(Route("PUT", f"/channels/{thread_id}/thread-members/@{user_id}"))
-
-    async def remove_member_from_thread(self, thread_id: int, user_id: int) -> None:
-        """
-        Remove another user from a thread.
-        :param thread_id: The ID of the thread
-        :param user_id: The ID of the user to remove
-        """
-        return await self._req.request(Route("DELETE", f"/channels/{thread_id}/thread-members/@{user_id}"))
-
-    async def list_thread_members(self, thread_id: int) -> List[dict]:
-        """
-        Get a list of members in the thread.
-        :param thread_id: the id of the thread
-        :return: a list of member objects
-        """
-        return await self._req.request(Route("GET", f"/channels/{thread_id}/thread-members"))
-
-    async def list_public_archived_threads(self, channel_id: int, limit: int = None,
-                                           before: Optional[int] = None) -> List[dict]:
-        """
-        Get a list of archived public threads in a given channel.
-
-        :param channel_id: The channel to get threads from
-        :param limit: Optional limit of threads to
-        :param before: Get threads before this Thread snowflake ID
-        :return: a list of threads
-        """
-        payload = {}
-        if limit:
-            payload["limit"] = limit
-        if before:
-            payload["before"] = before
-        return await self._req.request(Route("GET", f"/channels/{channel_id}/threads/archived/public"), data=payload)
-
-    async def list_private_archived_threads(self, channel_id: int, limit: int = None,
-                                            before: Optional[int] = None) -> List[dict]:
-        """
-        Get a list of archived private threads in a channel.
-        :param channel_id: The channel to get threads from
-        :param limit: Optional limit of threads to
-        :param before: Get threads before this Thread snowflake ID
-        :return: a list of threads
-        """
-        payload = {}
-        if limit:
-            payload["limit"] = limit
-        if before:
-            payload["before"] = before
-        return await self._req.request(Route("GET", f"/channels/{channel_id}/threads/archived/private"), data=payload)
-
-    async def list_joined_private_archived_threads(self, channel_id: int, limit: int = None,
-                                                   before: Optional[int] = None) -> List[dict]:
-        """
-        Get a list of archived private threads in a channel that the bot has joined.
-        :param channel_id: The channel to get threads from
-        :param limit: Optional limit of threads to
-        :param before: Get threads before this snowflake ID
-        :return: a list of threads
-        """
-        payload = {}
-        if limit:
-            payload["limit"] = limit
-        if before:
-            payload["before"] = before
-        return await self._req.request(
-            Route("GET", f"/channels/{channel_id}/users/@me/threads/archived/private"), data=payload
-        )
-
-    async def list_active_threads(self, guild_id: int) -> List[dict]:
-        """
-        List active threads within a guild.
-        :param guild_id: the guild id to get threads from
-        :return: A list of active threads
-        """
-        return await self._req.request(Route("GET", f"/guilds/{guild_id}/threads/active"))
-
-    async def create_thread(self, channel_id: int, name: str, auto_archive_duration: int, thread_type: int = None,
-                            invitable: Optional[bool] = None, message_id: Optional[int] = None,
-                            reason: Optional[str] = None) -> dict:
-        """
-        From a given channel, create a Thread with an optional message to start with..
-
-        :param channel_id: The ID of the channel to create this thread in
-        :param name: The name of the thread
-        :param auto_archive_duration: duration in minutes to automatically archive the thread after recent activity,
-            can be set to: 60, 1440, 4320, 10080
-        :param thread_type: The type of thread, defaults to public. ignored if creating thread from a message
-        :param invitable: Boolean to display if the Thread is open to join or private.
-        :param message_id: An optional message to create a thread from.
-        :param reason: An optional reason for the audit log
-        :return: The created thread
-        """
-        payload = dict(name=name, auto_archive_duration=auto_archive_duration)
-        if message_id:
-            return await self._req.request(
-                Route("POST", f"/channels/{channel_id}/messages/{message_id}/threads"), data=payload, reason=reason
-            )
-        payload["type"] = thread_type
-        payload["invitable"] = invitable
-        return await self._req.request(Route("POST", f"/channels/{channel_id}/threads"), data=payload, reason=reason)
-
-    # Reaction endpoint
-
-    async def create_reaction(self, channel_id: int, message_id: int, emoji: str) -> None:
-        """
-        Create a reaction for a message.
-        :param channel_id: Channel snowflake ID.
-        :param message_id: Message snowflake ID.
-        :param emoji: The emoji to use (format: `name:id`)
-        """
-        return await self._req.request(
-            Route(
-                "PUT",
-                "/channels/{channel_id}/messages/{message_id}/reactions/{emoji}/@me",
-                channel_id=channel_id,
-                message_id=message_id,
-                emoji=emoji,
-            )
-        )
-
-    async def remove_self_reaction(self, channel_id: int, message_id: int, emoji: str) -> None:
-        """
-        Remove bot user's reaction from a message.
-        :param channel_id: Channel snowflake ID.
-        :param message_id: Message snowflake ID.
-        :param emoji: The emoji to remove (format: `name:id`)
-        """
-        return await self._req.request(
-            Route(
-                "DELETE",
-                "/channels/{channel_id}/messages/{message_id}/reactions/{emoji}/@me",
-                channel_id=channel_id,
-                message_id=message_id,
-                emoji=emoji,
-            )
-        )
-
-    async def remove_user_reaction(self, channel_id: int, message_id: int, emoji: str, user_id: int) -> None:
-        """
-        Remove user's reaction from a message
-
-        :param channel_id: The channel this is taking place in
-        :param message_id: The message to remove the reaction on.
-        :param emoji: The emoji to remove. (format: `name:id`)
-        :param user_id: The user to remove reaction of.
-        """
-        return await self._req.request(
-            Route(
-                "DELETE",
-                "/channels/{channel_id}/messages/{message_id}/reactions/{emoji}/{user_id}",
-                channel_id=channel_id,
-                message_id=message_id,
-                emoji=emoji,
-                user_id=user_id,
-            )
-        )
-
-    async def remove_all_reactions(self, channel_id: int, message_id: int) -> None:
-        """
-        Remove reactions from a message.
-
-        :param channel_id: The channel this is taking place in.
-        :param message_id: The message to clear reactions from.
-        """
-        return await self._req.request(
-            Route("DELETE", "/channels/{channel_id}/messages/{message_id}/reactions", channel_id=channel_id,
-                  message_id=message_id))
-
-    async def get_reactions_of_emoji(self, channel_id: int, message_id: int, emoji: str) -> List:
-        """
-        Gets specific reaction from a message
-        :param channel_id: The channel this is taking place in.
-        :param message_id: The message to get the reaction.
-        :param emoji: The emoji to get. (format: `name:id`)
-        """
-        return await self._req.request(
-            Route(
-                "GET",
-                "/channels/{channel_id}/messages/{message_id}/reactions/{emoji}",
-                channel_id=channel_id,
-                message_id=message_id,
-                emoji=emoji,
-            )
-        )
-
-    # Sticker endpoint
-
-    async def get_sticker(self, sticker_id: int) -> dict:
-        """
-        Get a specific sticker.
-        :param sticker_id: The id of the sticker
-        :return: Sticker or None
-        """
-        return await self._req.request(Route("GET", f"/stickers/{sticker_id}"))
-
-    async def list_nitro_sticker_packs(self) -> list:
-        """
-        Gets the list of sticker packs available to Nitro subscribers.
-        :return: List of sticker packs
-        """
-        return await self._req.request(Route("GET", "/sticker-packs"))
-
-    async def list_guild_stickers(self, guild_id: int) -> List[dict]:
-        """
-        Get the stickers for a guild.
-        :param guild_id: The guild to get stickers from
-        :return: List of Stickers or None
-        """
-        return await self._req.request(Route("GET", f"/guild/{guild_id}/stickers"))
-
-    async def get_guild_sticker(self, guild_id: int, sticker_id: int) -> dict:
-        """
-        Get a sticker from a guild.
-        :param guild_id: The guild to get stickers from
-        :param sticker_id: The sticker to get from the guild
-        :return: Sticker or None
-        """
-        return await self._req.request(Route("GET", f"/guild/{guild_id}/stickers/{sticker_id}"))
-
-    async def create_guild_sticker(self, payload: FormData, guild_id: int, reason: Optional[str] = None):
-        """
-        Create a new sticker for the guild. Requires the MANAGE_EMOJIS_AND_STICKERS permission.
-        :param payload: the payload to send.
-        :param guild_id: The guild to create sticker at.
-        :param reason: The reason for this action.
-        :return: The new sticker data on success.
-        """
-        return await self._req.request(Route("POST", f"/guild/{guild_id}/stickers"), data=payload, reason=reason)
-
-    async def modify_guild_sticker(self, payload: dict, guild_id: int, sticker_id: int, reason: Optional[str] = None):
-        """
-        Modify the given sticker. Requires the MANAGE_EMOJIS_AND_STICKERS permission.
-        :param payload: the payload to send.
-        :param guild_id: The guild of the target sticker.
-        :param sticker_id:  The sticker to modify.
-        :param reason: The reason for this action.
-        :return: The updated sticker data on success.
-        """
-        return await self._req.request(
-            Route("PATCH", f"/guild/{guild_id}/stickers/{sticker_id}"), data=payload, reason=reason
-        )
-
-    async def delete_guild_sticker(self, guild_id: int, sticker_id: int, reason: Optional[str] = None) -> None:
-        """
-        Delete the given sticker. Requires the MANAGE_EMOJIS_AND_STICKERS permission.
-        :param guild_id: The guild of the target sticker.
-        :param sticker_id:  The sticker to delete.
-        :param reason: The reason for this action.
-        :return: Returns 204 No Content on success.
-        """
-        return await self._req.request(Route("DELETE", f"/guild/{guild_id}/stickers/{sticker_id}"), reason=reason)+        await self.session.close()