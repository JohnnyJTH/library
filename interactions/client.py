import inspect
from asyncio import get_event_loop
from logging import Logger, basicConfig, getLogger
from typing import Any, Callable, Coroutine, Dict, List, Optional, Union

from .api.cache import Item
from .api.error import InteractionException, JSONException
from .api.gateway import WebSocket
from .api.http import HTTPClient
from .api.models.guild import Guild
from .api.models.intents import Intents
from .api.models.team import Application
from .base import Data
from .enums import ApplicationCommandType
from .models.command import ApplicationCommand, Option, Permission
from .models.component import Button, Component, SelectMenu

basicConfig(level=Data.LOGGER)
log: Logger = getLogger("client")
_token: str = ""  # noqa


class Client:
    """
    A class representing the client connection to Discord's gateway and API via. WebSocket and HTTP.

    :ivar asyncio.AbstractEventLoop loop: The main overall asynchronous coroutine loop in effect.
    :ivar interactions.api.dispatch.Listener listener: An instance of :class:`interactions.api.dispatch.Listener`.
    :ivar typing.Optional[typing.Union[interactions.api.models.intents.Intents, typing.List[interactions.api.models.intentsIntents]]] intents: The application's intents as :class:`interactions.api.models.Intents`.
    :ivar interactions.api.http.Request http: An instance of :class:`interactions.api.http.Request`.
    :ivar interactions.api.gateway.WebSocket websocket: An instance of :class:`interactions.api.gateway.WebSocket`.
    :ivar str token: The application token.
    """

    def __init__(
        self,
        token: str,
        intents: Optional[Union[Intents, List[Intents]]] = Intents.DEFAULT,
        disable_sync: Optional[bool] = None,
    ) -> None:
        """
        :param token: The token of the application for authentication and connection.
        :type token: str
        :param intents?: The intents you wish to pass through the client. Defaults to :meth:`interactions.api.models.intents.Intents.DEFAULT` or ``513``.
        :type intents: Optional[Union[Intents, List[Intents]]]
        :param disable_sync?: Whether you want to disable automate synchronization or not.
        :type disable_sync: Optional[bool]
        """
        if isinstance(intents, list):
            for intent in intents:
                self.intents |= intent
        else:
            self.intents = intents

        self.loop = get_event_loop()
        self.http = HTTPClient(token)
        self.websocket = WebSocket(intents=self.intents)
        self.me = None
        self.token = token
        self.http.token = token
        _token = token  # noqa: F841

        if disable_sync not in (False, None):
            self.automate_sync = False
            log.warn(
                "Automatic synchronization has been disabled. Interactions may need to be manually synchronized."
            )
        else:
            self.automate_sync = True

        # Remove the if not condition for import timings
        if not self.me:
            data = self.loop.run_until_complete(self.http.get_current_bot_information())
            self.me = Application(**data)

        self.websocket.dispatch.register(self.raw_socket_create)
        self.websocket.dispatch.register(self.raw_channel_create, "on_channel_create")
        self.websocket.dispatch.register(self.raw_message_create, "on_message_create")
        self.websocket.dispatch.register(self.raw_guild_create, "on_guild_create")

    async def login(self, token: str) -> None:
        """
        Makes a login with the Discord API.

        :param token: The application token needed for authorization.
        :type token: str
        :return: None
        """
        while not self.websocket.closed:
            await self.websocket.connect(token)

    def start(self) -> None:
        """Starts the client session."""
        self.loop.run_until_complete(self.login(self.token))

    async def synchronize(
        self, payload: Optional[ApplicationCommand], permissions: Optional[Union[dict, List[dict]]]
    ) -> None:
        """
        Synchronizes the command specified by checking through the
        currently registered application commands on the API and
        modifying if there is a detected chagne in structure.

        .. warning::
            This internal call does not need to be manually triggered,
            as it will automatically be done for you. Additionally,
            this will not delete unused commands for you.

        :param payload: The payload/object of the command.
        :type payload: Optional[ApplicationCommand]
        :param permissions: The permissions of the command.
        :type permissions: Optional[Union[dict, List[dict]]]
        """

        commands: List[dict] = await self.http.get_application_command(
            application_id=self.me.id, guild_id=payload.guild_id
        )

        if commands:
            log.debug("Commands were found, checking for sync.")
            for command in commands:
                log.debug(f"Checking command {command['name']}.")
                result: ApplicationCommand = ApplicationCommand(
                    application_id=command.get("application_id"),
                    id=command.get("id"),
                    type=command.get("type"),
                    guild_id=str(command.get("guild_id")),
                    name=command.get("name"),
                    description=command.get("description", ""),
                    default_permission=command.get("default_permission", False),
                    default_member_permissions=command.get("default_member_permissions", None),
                    version=command.get("version"),
                )
                self.http.cache.interactions.add(Item(result.name, result))

<<<<<<< HEAD
                if self.automate_sync:
                    if result.name == payload.name:
                        request: HTTPClient = None
                        _result_name = result._json["name"]
                        _payload_name = payload._json["name"]

                        del result._json["name"]
                        del payload._json["name"]
                        if result._json != payload._json:
                            log.info(
                                f"Detected unsynced command {payload.name}, editing and updating cache."
                            )

                            result._json["name"] = _result_name
                            payload._json["name"] = _payload_name
                            request = await self.http.edit_application_command(
                                application_id=self.me.id,
                                data=payload._json,
                                command_id=result.id,
                                guild_id=payload.guild_id,
                            )
                            self.http.cache.interactions.add(Item(payload.name, payload))

                            if request.get("code"):
                                raise JSONException(request["code"])
                    # TODO: Solve redundancy in the check.
                    else:
                        #     log.info(
                        #         f"Detected command {result.name} declared but not in the API, creating and updating cache."
                        #     )
                        #     request = await self.http.create_application_command(
                        #         application_id=self.me.id,
                        #         data=payload._json,
                        #         guild_id=payload.guild_id,
                        #     )
=======
                if result.name == payload.name:
                    request: dict
                    _result_name = result._json["name"]
                    _payload_name = payload._json["name"]

                    del result._json["name"]
                    del payload._json["name"]
                    if result._json != payload._json:
                        log.info(
                            f"Detected unsynced command {payload.name}, editing and updating cache."
                        )

                        result._json["name"] = _result_name
                        payload._json["name"] = _payload_name
                        request = await self.http.edit_application_command(
                            application_id=self.me.id,
                            data=payload._json,
                            command_id=result.id,
                            guild_id=payload.guild_id,
                        )
>>>>>>> 1cdf7918
                        self.http.cache.interactions.add(Item(payload.name, payload))

                        if request.get("code"):
                            raise JSONException(request["code"])

                else:
                    self.http.cache.interactions.add(Item(payload.name, payload))

<<<<<<< HEAD
=======
                #     if request.get("code"):
                #         raise JSONException(request["code"])

                #     break

        else:
            log.debug("No commands found, adding to API and cache...")

            request = await self.http.create_application_command(
                application_id=self.me.id,
                data=payload._json,
                guild_id=payload.guild_id,
            )

            log.debug(
                f"Synchronising by adding payload: {payload} with name: {payload.name}, returning {request}"
            )

            self.http.cache.interactions.add(Item(payload.name, payload))

            if request.get("code"):
                raise JSONException(request["code"])

        # TODO: Work more on this later.
>>>>>>> 1cdf7918
        cached_commands: list = [
            self.http.cache.interactions.values[command]
            for command in self.http.cache.interactions.values
        ]

        _command_names = [command["name"] for command in commands]

        for command in cached_commands:
            if commands:
                if command.name not in _command_names:  # delete
                    await self.http.delete_application_command(
                        self.me.id, command.id, command.guild_id
                    )

    def event(self, coro: Coroutine, name: Optional[str] = None) -> Callable[..., Any]:
        """
        A decorator for listening to dispatched events from the
        gateway.

        :param coro: The coroutine of the event.
        :type coro: Coroutine
        :return: A callable response.
        :rtype: Callable[..., Any]
        """
        self.websocket.dispatch.register(coro, name=name)
        return coro

    def __process_options(self, coro: Callable) -> List:
        """
        An option parser function that parses a Coroutine to generate
        "implicit options", if options aren't explicitly declared.

        :param coro: The coroutine of the event.
        :type coro: typing.Coroutine
        :return typing.List[]
        """
        params = iter(inspect.signature(coro).parameters.values())
        log.info(f"params: {list(params)}")

        # TODO: Finish
        return []

    def command(
        self,
        *,
        type: Optional[Union[int, ApplicationCommandType]] = ApplicationCommandType.CHAT_INPUT,
        name: Optional[str] = None,
        description: Optional[str] = None,
        scope: Optional[Union[int, Guild, List[int], List[Guild]]] = None,
        options: Optional[Union[Dict[str, Any], List[Dict[str, Any]], Option, List[Option]]] = None,
        default_permission: Optional[bool] = None,
        permissions: Optional[
            Union[Dict[str, Any], List[Dict[str, Any]], Permission, List[Permission]]
        ] = None,
    ) -> Callable[..., Any]:
        """
        A decorator for registering an application command to the Discord API,
        as well as being able to listen for ``INTERACTION_CREATE`` dispatched
        gateway events.

        :param type?: The type of application command. Defaults to :meth:`interactions.enums.ApplicationCommandType.CHAT_INPUT` or ``1``.
        :type type: Optional[Union[str, int, ApplicationCommandType]]
        :param name: The name of the application command. This *is* required but kept optional to follow kwarg rules.
        :type name: Optional[str]
        :param description?: The description of the application command. This should be left blank if you are not using ``CHAT_INPUT``.
        :type description: Optional[str]
        :param scope?: The "scope"/applicable guilds the application command applies to.
        :type scope: Optional[Union[int, Guild, List[int], List[Guild]]]
        :param options?: The "arguments"/options of an application command. This should be left blank if you are not using ``CHAT_INPUT``.
        :type options: Optional[Union[Dict[str, Any], List[Dict[str, Any]], Option, List[Option]]]
        :param default_permission?: The default permission of accessibility for the application command. Defaults to ``True``.
        :type default_permission: Optional[bool]
        :param permissions: The permissions of an application command.
        :type permissions: Optional[Union[Dict[str, Any], List[Dict[str, Any]], Permission, List[Permission]]]
        :return: A callable response.
        :rtype: Callable[..., Any]
        """
        if not name:
            raise InteractionException(11, message="Your command must have a name.")

        if type == ApplicationCommandType.CHAT_INPUT and not description:
            raise InteractionException(11, message="Chat-input commands must have a description.")

        def decorator(coro: Coroutine) -> Any:
            if not len(coro.__code__.co_varnames):
                raise InteractionException(
                    11, message="Your command needs at least one argument to return context."
                )
            if options:
                if (len(coro.__code__.co_varnames) + 1) < len(options):
                    raise InteractionException(
                        11,
                        message="You must have the same amount of arguments as the options of the command.",
                    )

            _type: int = 0
            if isinstance(type, ApplicationCommandType):
                _type: int = type.value
            else:
                _type: int = ApplicationCommandType(type)

            _description: str = "" if description is None else description
            _options: list = self.__process_options(coro)

            if options:
                if all(isinstance(option, Option) for option in options):
                    _options = [option._json for option in options]
                elif all(isinstance(option, Dict[str, Any]) for option in options):
                    _options = [option for option in options]
                elif isinstance(options, Option):
                    _options = [options._json]
                else:
                    _options = [options]

            _default_permission: bool = True if default_permission is None else default_permission
            _permissions: list = []

            if permissions:
                if all(isinstance(permission, Permission) for permission in permissions):
                    _permissions = [permission._json for permission in permissions]
                elif all(isinstance(permission, Dict[str, Any]) for permission in permissions):
                    _permissions = [permission for permission in permissions]
                elif isinstance(permissions, Permission):
                    _permissions = [permissions._json]
                else:
                    _permissions = [permissions]

            _scope: list = []

            if scope:
                if isinstance(scope, list):
                    if all(isinstance(guild, Guild) for guild in scope):
                        _scope.append(guild.id for guild in scope)
                    elif all(isinstance(guild, int) for guild in scope):
                        _scope.append(guild for guild in scope)
                else:
                    _scope.append(scope)

            for guild in _scope:
                payload: ApplicationCommand = ApplicationCommand(
                    type=_type,
                    guild_id=guild,
                    name=name,
                    description=_description,
                    options=_options,
                    default_permission=_default_permission,
                )
                if self.automate_sync:
                    self.loop.run_until_complete(self.synchronize(payload, _permissions))

            return self.event(coro, name=name)

        return decorator

    def component(self, component: Union[Button, SelectMenu]) -> Callable[..., Any]:
        """
        A decorator for handling interaction responses to components.

        :param component: The component you wish to callback for.
        :type component: Union[Button, SelectMenu]
        :return: A callable response.
        :rtype: Callable[..., Any]
        """

        def decorator(coro: Coroutine) -> Any:
            payload: Component = Component(**component._json)
            return self.event(coro, name=payload.custom_id)

        return decorator

    def autocomplete(self, name: str) -> Callable[..., Any]:
        """
        A decorator for handling autocompletion fields with commands.

        :param name: The name of the option to autocomplete.
        :type name: str
        :return: A callable response.
        :rtype: Callable[..., Any]
        """

        def decorator(coro: Coroutine) -> Any:
            return self.event(coro, name=name)

        return decorator

    async def raw_socket_create(self, data: Dict[Any, Any]) -> Dict[Any, Any]:
        """
        This is an internal function that takes any gateway socket event
        and then returns the data purely based off of what it does in
        the client instantiation class.

        :param data: The data that is returned
        :type data: Dict[Any, Any]
        :return: A dictionary of raw data.
        :rtype: Dict[Any, Any]
        """

        return data

    async def raw_channel_create(self, channel) -> None:
        """
        This is an internal function that caches the channel creates when dispatched.

        :param channel: The channel object data in question.
        :type channel: Channel
        """
        self.http.cache.channels.add(Item(id=channel.id, value=channel))

    async def raw_message_create(self, message) -> None:
        """
        This is an internal function that caches the message creates when dispatched.

        :param message: The message object data in question.
        :type message: Message
        """
        self.http.cache.messages.add(Item(id=message.id, value=message))

    async def raw_guild_create(self, guild) -> None:
        """
        This is an internal function that caches the guild creates on ready.

        :param guild: The guild object data in question.
        :type guild: Guild
        """
        self.http.cache.guilds.add(Item(id=str(guild.id), value=guild))<|MERGE_RESOLUTION|>--- conflicted
+++ resolved
@@ -1,4 +1,3 @@
-import inspect
 from asyncio import get_event_loop
 from logging import Logger, basicConfig, getLogger
 from typing import Any, Callable, Coroutine, Dict, List, Optional, Union
@@ -133,43 +132,6 @@
                 )
                 self.http.cache.interactions.add(Item(result.name, result))
 
-<<<<<<< HEAD
-                if self.automate_sync:
-                    if result.name == payload.name:
-                        request: HTTPClient = None
-                        _result_name = result._json["name"]
-                        _payload_name = payload._json["name"]
-
-                        del result._json["name"]
-                        del payload._json["name"]
-                        if result._json != payload._json:
-                            log.info(
-                                f"Detected unsynced command {payload.name}, editing and updating cache."
-                            )
-
-                            result._json["name"] = _result_name
-                            payload._json["name"] = _payload_name
-                            request = await self.http.edit_application_command(
-                                application_id=self.me.id,
-                                data=payload._json,
-                                command_id=result.id,
-                                guild_id=payload.guild_id,
-                            )
-                            self.http.cache.interactions.add(Item(payload.name, payload))
-
-                            if request.get("code"):
-                                raise JSONException(request["code"])
-                    # TODO: Solve redundancy in the check.
-                    else:
-                        #     log.info(
-                        #         f"Detected command {result.name} declared but not in the API, creating and updating cache."
-                        #     )
-                        #     request = await self.http.create_application_command(
-                        #         application_id=self.me.id,
-                        #         data=payload._json,
-                        #         guild_id=payload.guild_id,
-                        #     )
-=======
                 if result.name == payload.name:
                     request: dict
                     _result_name = result._json["name"]
@@ -190,24 +152,16 @@
                             command_id=result.id,
                             guild_id=payload.guild_id,
                         )
->>>>>>> 1cdf7918
                         self.http.cache.interactions.add(Item(payload.name, payload))
 
                         if request.get("code"):
                             raise JSONException(request["code"])
-
+                    else:
+                        self.http.cache.interactions.add(Item(payload.name, payload))
                 else:
                     self.http.cache.interactions.add(Item(payload.name, payload))
-
-<<<<<<< HEAD
-=======
-                #     if request.get("code"):
-                #         raise JSONException(request["code"])
-
-                #     break
-
         else:
-            log.debug("No commands found, adding to API and cache...")
+            log.debug(f"Command {payload.name} was not found, adding to the API and cache.")
 
             request = await self.http.create_application_command(
                 application_id=self.me.id,
@@ -224,18 +178,18 @@
             if request.get("code"):
                 raise JSONException(request["code"])
 
-        # TODO: Work more on this later.
->>>>>>> 1cdf7918
         cached_commands: list = [
             self.http.cache.interactions.values[command]
             for command in self.http.cache.interactions.values
         ]
-
-        _command_names = [command["name"] for command in commands]
+        _command_names: list = [command["name"] for command in commands]
 
         for command in cached_commands:
             if commands:
-                if command.name not in _command_names:  # delete
+                if command.name not in _command_names:
+                    log.debug(
+                        f"Detected unused command {command.name}, deleting from the API and cache."
+                    )
                     await self.http.delete_application_command(
                         self.me.id, command.id, command.guild_id
                     )
@@ -253,20 +207,20 @@
         self.websocket.dispatch.register(coro, name=name)
         return coro
 
-    def __process_options(self, coro: Callable) -> List:
-        """
-        An option parser function that parses a Coroutine to generate
-        "implicit options", if options aren't explicitly declared.
-
-        :param coro: The coroutine of the event.
-        :type coro: typing.Coroutine
-        :return typing.List[]
-        """
-        params = iter(inspect.signature(coro).parameters.values())
-        log.info(f"params: {list(params)}")
-
-        # TODO: Finish
-        return []
+    # def __process_options(self, coro: Callable) -> List:
+    #     """
+    #     An option parser function that parses a Coroutine to generate
+    #     "implicit options", if options aren't explicitly declared.
+
+    #     :param coro: The coroutine of the event.
+    #     :type coro: typing.Coroutine
+    #     :return typing.List[]
+    #     """
+    #     params = iter(inspect.signature(coro).parameters.values())
+    #     log.info(f"params: {list(params)}")
+
+    #     # TODO: Finish
+    #     return []
 
     def command(
         self,
